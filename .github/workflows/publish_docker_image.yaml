on:
  push:
    branches:
      - main
      - rc-*
      - hotfix/*
      - release/*
<<<<<<< HEAD
      - feature/issue-123
=======
      - feature/custom-craft
>>>>>>> a96c32b4
env:
  DOCKER_REPO: planetariumhq/market-service
jobs:
  publish_docker_image:
    runs-on: ubuntu-latest
    steps:
      - uses: actions/checkout@v2
        with:
          submodules: recursive
      - name: login
        run: |
          docker login \
            --username '${{ secrets.DOCKER_USERNAME }}' \
            --password '${{ secrets.DOCKER_ACCESS_TOKEN }}'
      - name: setup-qemu
        run: |
          docker run --rm --privileged multiarch/qemu-user-static \
            --reset \
            -p yes
      - name: build-and-push-amd64
        run: |
          docker build . \
            -f Dockerfile.amd64 \
            -t $DOCKER_REPO:git-${{ github.sha }}-amd64 \
            --build-arg COMMIT=git-${{ github.sha }}
          docker push $DOCKER_REPO:git-${{ github.sha }}-amd64
      - name: build-and-push-arm64v8
        run: |
          docker build . \
            -f Dockerfile.arm64v8 \
            -t $DOCKER_REPO:git-${{ github.sha }}-arm64v8 \
            --build-arg COMMIT=git-${{ github.sha }}
          docker push $DOCKER_REPO:git-${{ github.sha }}-arm64v8
      - name: merge-manifest-and-push
        run: |
          docker manifest create $DOCKER_REPO:git-${{ github.sha }} \
            --amend $DOCKER_REPO:git-${{ github.sha }}-amd64 \
            --amend $DOCKER_REPO:git-${{ github.sha }}-arm64v8
          docker manifest push $DOCKER_REPO:git-${{ github.sha }}<|MERGE_RESOLUTION|>--- conflicted
+++ resolved
@@ -5,11 +5,7 @@
       - rc-*
       - hotfix/*
       - release/*
-<<<<<<< HEAD
-      - feature/issue-123
-=======
       - feature/custom-craft
->>>>>>> a96c32b4
 env:
   DOCKER_REPO: planetariumhq/market-service
 jobs:
