using System;
using System.Collections.Generic;
using System.IO;
using System.Linq;
using System.Threading;
using System.Threading.Tasks;
using Bencodex;
using Bencodex.Types;
using Grpc.Core;
using Lib9c.Model.Order;
using Lib9c.Renderers;
using Libplanet.Action.State;
using Libplanet.Crypto;
using Libplanet.Types.Assets;
using Libplanet.Mocks;
using Libplanet.Types.Blocks;
using MagicOnion;
using MagicOnion.Server;
using MarketService.Models;
using Microsoft.EntityFrameworkCore;
using Microsoft.EntityFrameworkCore.Internal;
using Microsoft.Extensions.Logging;
using Microsoft.Extensions.Options;
using Nekoyume;
using Nekoyume.Model.Item;
using Nekoyume.Model.Market;
using Nekoyume.Model.State;
using Nekoyume.Module;
using Nekoyume.Shared.Services;
using Nekoyume.TableData;
using Nekoyume.TableData.Crystal;
using Xunit;
using Xunit.Abstractions;

namespace MarketService.Tests;

public class RpcClientTest
{
    private readonly CrystalEquipmentGrindingSheet _crystalEquipmentGrindingSheet;
    private readonly CrystalMonsterCollectionMultiplierSheet _crystalMonsterCollectionMultiplierSheet;
    private readonly CostumeItemSheet _costumeItemSheet;
    private readonly CostumeStatSheet _costumeStatSheet;
    private readonly EquipmentItemSheet.Row _row;
    private readonly TestService _testService;
    private readonly string _connectionString;
    private readonly Currency _currency;
    private readonly RpcClient _client;
    private readonly DbContextFactory<MarketContext> _contextFactory;
    private readonly ITestOutputHelper _output;

    public RpcClientTest(ITestOutputHelper output)
    {
        _output = output;
        _testService = new TestService();
        _row = new EquipmentItemSheet.Row();
        _row.Set(@"10200000,Armor,1,Normal,0,HP,30,2,Character/Player/10200000".Split(","));
        _crystalEquipmentGrindingSheet = new CrystalEquipmentGrindingSheet();
        _crystalEquipmentGrindingSheet.Set(@"id,enchant_base_id,gain_crystal
10100000,10100000,10
10110000,10110000,10
10111000,10110000,19
10112000,10110000,19
10113000,10110000,184
10114000,10110000,636
10120000,10120000,80
10121000,10120000,101
10122000,10120000,144
10123000,10120000,1056
10124000,10120000,11280
10130000,10130000,2340
10131000,10130000,2784
10132000,10130000,3168
10133000,10130000,20520
10134000,10130000,55680
10130001,10130001,8340
10131001,10130001,14520
10132001,10130001,16020
10133001,10130001,72060
10134001,10130001,165300
10140000,10141000,2000000
10141000,10141000,1000000
10142000,10141000,1000000
10143000,10141000,1500000
10144000,10141000,1500000
10140001,10140001,306600
10141001,10140001,329640
10142001,10140001,332820
10143001,10140001,332820
10144001,10140001,337380
10150000,10150000,1008600
10151000,10150000,1046220
10152000,10150000,1056780
10153000,10150000,1065960
10154000,10150000,1076520
10150001,10150001,1123800
10151001,10150001,1164660
10152001,10150001,1175220
10153001,10150001,1194960
10154001,10150001,1204140
10155000,10155000,1200600
10200000,10200000,10
10210000,10210000,10
10211000,10210000,19
10212000,10210000,27
10213000,10210000,230
10214000,10210000,742
10220000,10220000,50
10221000,10220000,74
10222000,10220000,103
10223000,10220000,928
10224000,10220000,11960
10230000,10230000,3000
10231000,10230000,3480
10232000,10230000,3864
10233000,10230000,46800
10234000,10230000,60840
10230001,10230001,9600
10231001,10230001,16500
10232001,10230001,17520
10233001,10230001,151800
10234001,10230001,296400
10240000,10241000,2000000
10241000,10241000,1000000
10242000,10241000,1000000
10243000,10241000,1500000
10244000,10241000,1500000
10240001,10240001,260760
10241001,10240001,282900
10242001,10240001,286620
10243001,10240001,286620
10244001,10240001,289800
10250000,10250000,807840
10251000,10250000,831600
10252000,10250000,841320
10253000,10250000,850500
10254000,10250000,888300
10250001,10250001,1019160
10251001,10250001,1058400
10252001,10250001,1068120
10253001,10250001,1125180
10254001,10250001,1135740
10255000,10255000,1129320
10310000,10310000,10
10311000,10310000,19
10312000,10310000,41
10313000,10310000,252
10314000,10310000,954
10320000,10320000,120
10321000,10320000,144
10322000,10320000,216
10323000,10320000,1496
10324000,10320000,40740
10330000,10330000,3300
10331000,10330000,3864
10332000,10330000,4872
10333000,10330000,67860
10334000,10330000,247420
10340000,10340000,24948
10341000,10340000,28980
10342000,10340000,376200
10343000,10340000,376200
10344000,10340000,376200
10350000,10351000,2000000
10351000,10351000,1000000
10352000,10351000,1000000
10353000,10351000,1500000
10354000,10351000,1500000
10410000,10410000,10
10411000,10410000,19
10412000,10410000,41
10413000,10410000,315
10414000,10410000,1060
10420000,10420000,140
10421000,10420000,193
10422000,10420000,245
10423000,10420000,1736
10424000,10420000,38960
10430000,10430000,4320
10431000,10430000,4560
10432000,10430000,5952
10433000,10430000,65040
10434000,10430000,157500
10440000,10440000,243000
10441000,10440000,509400
10442000,10440000,509400
10443000,10440000,509400
10444000,10440000,509400
10450000,10451000,2000000
10451000,10451000,1000000
10452000,10451000,1000000
10453000,10451000,1500000
10454000,10451000,1500000
10510000,10510000,10
10511000,10510000,19
10512000,10510000,46
10513000,10510000,373
10514000,10510000,1272
10520000,10520000,160
10521000,10520000,216
10522000,10520000,288
10523000,10520000,1904
10524000,10520000,44300
10530000,10530000,4980
10531000,10530000,5568
10532000,10530000,6648
10533000,10530000,249600
10534000,10530000,296400
10540000,10541000,2000000
10541000,10541000,1000000
10542000,10541000,1000000
10543000,10541000,1500000
10544000,10541000,1500000
10550000,10550000,918000
10551000,10550000,954720
10552000,10550000,963900
10553000,10550000,973620
10554000,10550000,1026480
11320000,10320000,120
11420000,10420000,140
11520000,10520000,160");
        _crystalMonsterCollectionMultiplierSheet = new CrystalMonsterCollectionMultiplierSheet();
        _crystalMonsterCollectionMultiplierSheet.Set(@"level,multiplier
0,0
1,0
2,50
3,100
4,200
5,300");

        var host = Environment.GetEnvironmentVariable("TEST_DB_HOST") ?? "localhost";
        var userName = Environment.GetEnvironmentVariable("TEST_DB_USER") ?? "postgres";
        var pw = Environment.GetEnvironmentVariable("TEST_DB_PW");
        var connectionString = $"Host={host};Username={userName};Database={GetType().Name};";
        if (!string.IsNullOrEmpty(pw))
        {
            connectionString += $"Password={pw};";
        }

        _connectionString = connectionString;
        _costumeStatSheet = new CostumeStatSheet();
        _costumeStatSheet.Set(@"id,costume_id,stat_type,stat
1,40100000,ATK,30
2,40100001,DEF,15
3,40100002,HIT,135
4,40100003,ATK,60
5,40100003,HIT,135
6,40100005,ATK,35
7,40100006,ATK,55
8,40100006,SPD,100
9,49900001,HP,300
10,49900002,HP,450
11,49900003,HP,450
12,49900003,DEF,20
13,49900004,ATK,40
14,49900005,ATK,80
15,49900005,HIT,150
16,49900006,HIT,120
17,40100007,DEF,10
18,40100007,HIT,150
19,40100009,SPD,80
20,40100009,ATK,65
21,40100008,ATK,35
22,49900007,HP,5000
23,49900008,DEF,320
24,40100010,ATK,530
25,49900009,HIT,1210");
        _costumeItemSheet = new CostumeItemSheet();
        _costumeItemSheet.Set(@"id,_name,item_sub_type,grade,elemental_type,spine_resource_path
40100000,발키리,FullCostume,4,Normal,
40100001,새벽의 사자,FullCostume,3,Normal,
40100002,헬라의 환영,FullCostume,5,Normal,
40100003,어둠의 발키리,FullCostume,5,Normal,
40100004,천상의 고양이,FullCostume,2,Normal,
40100005,창술사 루이,FullCostume,4,Normal,
40100006,창술사 루시,FullCostume,5,Normal,
40100007,백마법사 아라엘,FullCostume,5,Normal,
40100008,마법사 릴리,FullCostume,4,Normal,
40100009,흑마법사 이블리,FullCostume,5,Normal,
40100010,도끼 여전사 퓨리오사,FullCostume,5,Normal,
40200001,갈색 머리카락,HairCostume,1,Normal,
40200002,파란색 머리카락,HairCostume,1,Normal,
40200003,초록색 머리카락,HairCostume,1,Normal,
40200004,빨간색 머리카락,HairCostume,1,Normal,
40200005,흰색 머리카락,HairCostume,1,Normal,
40200006,노란색 머리카락,HairCostume,1,Normal,
40200007,검은색 머리카락,HairCostume,1,Normal,
40300001,갈색 귀,EarCostume,1,Normal,
40300002,검은색 귀,EarCostume,1,Normal,
40300003,갈색 표범 무늬 귀,EarCostume,1,Normal,
40300004,회색 표범 무늬 귀,EarCostume,1,Normal,
40300005,흰색 귀,EarCostume,1,Normal,
40300006,검붉은색 귀,EarCostume,1,Normal,
40300007,흰털 갈색 귀,EarCostume,1,Normal,
40300008,흰털 파란색 귀,EarCostume,1,Normal,
40300009,흰털 회색 귀,EarCostume,1,Normal,
40300010,흰털 파란 유령 귀,EarCostume,1,Normal,
40400001,빨간색 눈,EyeCostume,1,Normal,
40400002,파란색 눈,EyeCostume,1,Normal,
40400003,초록색 눈,EyeCostume,1,Normal,
40400004,보라색 눈,EyeCostume,1,Normal,
40400005,흰색 눈,EyeCostume,1,Normal,
40400006,노란색 눈,EyeCostume,1,Normal,
40500001,꼬리,TailCostume,1,Normal,
40500002,검흰색 꼬리,TailCostume,1,Normal,
40500003,갈색 표범 무늬 꼬리,TailCostume,1,Normal,
40500004,회색 표범 무늬 꼬리,TailCostume,1,Normal,
40500005,흰색 꼬리,TailCostume,1,Normal,
40500006,검은색 꼬리,TailCostume,1,Normal,
40500007,빨간색 꼬리,TailCostume,1,Normal,
40500008,파란색 꼬리,TailCostume,1,Normal,
40500009,회색 꼬리,TailCostume,1,Normal,
40500010,파란 유령 꼬리,TailCostume,1,Normal,
49900001,전설의 모험가,Title,4,Normal,
49900002,최초의 전사,Title,5,Normal,
49900003,Yggdrasil Champion,Title,5,Normal,
49900004,Yggdrasil Challenger,Title,4,Normal,
49900005,Sushi Frontier,Title,5,Normal,
49900006,Yggdrasil Warrior,Title,3,Normal,
49900007,Championship 1 Ranker,Title,5,Normal,
49900008,Championship 2 Ranker,Title,5,Normal,
49900009,2022 Grand Finale,Title,3,Normal,");
#pragma warning disable CS0618
        _currency = Currency.Legacy("NCG", 2, null);
#pragma warning restore CS0618
#pragma warning disable EF1001
        _contextFactory = new DbContextFactory<MarketContext>(null!,
            new DbContextOptionsBuilder<MarketContext>().UseNpgsql(_connectionString)
                .UseLowerCaseNamingConvention().Options, new DbContextFactorySource<MarketContext>());
#pragma warning restore EF1001
<<<<<<< HEAD
        var rpcConfigOptions = new RpcConfigOptions {Host = "localhost", Port = 5000};
        var workerOptions = new WorkerOptions
        {
            SyncProduct = false,
            SyncShop = false,
        };
        var receiver = new Receiver(new Logger<Receiver>(new LoggerFactory()), new ActionRenderer(), new OptionsWrapper<WorkerOptions>(workerOptions));
=======
        var rpcConfigOptions = new RpcConfigOptions { Host = "localhost", Port = 5000 };
        var receiver = new Receiver(new Logger<Receiver>(new LoggerFactory()));
>>>>>>> a96c32b4
        using var logger = _output.BuildLoggerFor<RpcClient>();
        _client = new TestClient(new OptionsWrapper<RpcConfigOptions>(rpcConfigOptions),
            logger, receiver, _contextFactory, _testService, new ActionRenderer());
    }

    [Theory]
    [InlineData(ItemSubType.Armor)]
    [InlineData(ItemSubType.FullCostume)]
    public async Task SyncOrder_Cancel(ItemSubType itemSubType)
    {
        var ct = new CancellationToken();
#pragma warning disable EF1001
        var context = await _contextFactory.CreateDbContextAsync(ct);
#pragma warning restore EF1001
        await context.Database.EnsureDeletedAsync(ct);
        await context.Database.EnsureCreatedAsync(ct);
        var agentAddress = new PrivateKey().Address;
        var avatarAddress = new PrivateKey().Address;
        var order = OrderFactory.Create(agentAddress, avatarAddress, Guid.NewGuid(), 1 * _currency, Guid.NewGuid(), 0L,
            itemSubType, 1);
        _testService.SetOrder(order);
        ITradableItem tradableItem = null!;
        ItemBase item = null!;
        if (itemSubType == ItemSubType.Armor)
        {
            tradableItem = (ITradableItem)ItemFactory.CreateItemUsable(_row, order.TradableId, 0L);
        }

        if (itemSubType == ItemSubType.FullCostume)
        {
            var costumeId = 40100007;
            var row = _costumeItemSheet.Values.First(r => r.Id == costumeId);
            tradableItem = ItemFactory.CreateCostume(row, order.TradableId);
        }

        item = (ItemBase)tradableItem;
        var blockIndex = ActionObsoleteConfig.V100080ObsoleteIndex + 1L;

        var orderDigest = new OrderDigest(
            agentAddress,
            blockIndex,
            blockIndex + Order.ExpirationInterval,
            order.OrderId,
            order.TradableId,
            order.Price,
            0,
            0,
            item.Id,
            1
        );
        _testService.SetState(Addresses.GetItemAddress(tradableItem.TradableId), tradableItem.Serialize());
        SetShopStates(itemSubType, orderDigest);
        var agentState = new AgentState(agentAddress);
        agentState.avatarAddresses.Add(0, avatarAddress);
        _testService.SetAgentState(agentAddress, agentState);
        var orderDigestListState = new OrderDigestListState(OrderDigestListState.DeriveAddress(avatarAddress));
        orderDigestListState.Add(orderDigest);
        _testService.SetState(orderDigestListState.Address, orderDigestListState.Serialize());

        // Insert order
        await _client.SyncOrder(null!, _crystalEquipmentGrindingSheet,
            _crystalMonsterCollectionMultiplierSheet, _costumeStatSheet);
        var productModel = Assert.Single(context.ItemProducts);
        Assert.True(productModel.Legacy);
        Assert.True(productModel.Exist);
        Assert.True(productModel.Stats.Any());
        Assert.True(productModel.CombatPoint > 0);
        Assert.Equal(item.Grade, productModel.Grade);
        Assert.Equal(item.ElementalType, productModel.ElementalType);

        // Cancel order
        orderDigestListState.Remove(orderDigest.OrderId);
        _testService.SetState(orderDigestListState.Address, orderDigestListState.Serialize());
        await _client.SyncOrder(null!, _crystalEquipmentGrindingSheet,
            _crystalMonsterCollectionMultiplierSheet, _costumeStatSheet);
#pragma warning disable EF1001
        var nextContext = await _contextFactory.CreateDbContextAsync(ct);
#pragma warning restore EF1001
        Assert.Empty(nextContext.Products);
    }

    [Theory]
    [InlineData(ItemSubType.Armor)]
    public async Task SyncOrder_ReRegister(ItemSubType itemSubType)
    {
        var ct = new CancellationToken();
#pragma warning disable EF1001
        var context = await _contextFactory.CreateDbContextAsync(ct);
#pragma warning restore EF1001
        await context.Database.EnsureDeletedAsync(ct);
        await context.Database.EnsureCreatedAsync(ct);
        var agentAddress = new PrivateKey().Address;
        var avatarAddress = new PrivateKey().Address;
        var order = OrderFactory.Create(agentAddress, avatarAddress, Guid.NewGuid(), 1 * _currency, Guid.NewGuid(), 0L,
            itemSubType, 1);
        _testService.SetOrder(order);
        var item = ItemFactory.CreateItemUsable(_row, order.TradableId, 0L);
        ((Equipment)item).optionCountFromCombination = 1;
        var blockIndex = ActionObsoleteConfig.V100080ObsoleteIndex + 1L;
        var orderDigest = new OrderDigest(
            agentAddress,
            blockIndex,
            blockIndex + Order.ExpirationInterval,
            order.OrderId,
            order.TradableId,
            order.Price,
            0,
            0,
            item.Id,
            1
        );
        SetShopStates(itemSubType, orderDigest);
        _testService.SetState(Addresses.GetItemAddress(item.NonFungibleId), item.Serialize());

        var agentState = new AgentState(agentAddress);
        agentState.avatarAddresses.Add(0, avatarAddress);
        _testService.SetAgentState(agentAddress, agentState);
        var orderDigestListState = new OrderDigestListState(OrderDigestListState.DeriveAddress(avatarAddress));
        orderDigestListState.Add(orderDigest);
        _testService.SetState(orderDigestListState.Address, orderDigestListState.Serialize());

        // Insert order
        await _client.SyncOrder(null!, _crystalEquipmentGrindingSheet,
            _crystalMonsterCollectionMultiplierSheet, _costumeStatSheet);
        var productModel = Assert.Single(context.ItemProducts);
        Assert.True(productModel.Legacy);
        Assert.True(productModel.Exist);
        Assert.Equal(1, productModel.OptionCountFromCombination);

        // ReRegister order
        var order2 = OrderFactory.Create(agentAddress, avatarAddress, Guid.NewGuid(), 2 * _currency, order.TradableId,
            1L,
            itemSubType, 1);
        var orderDigest2 = new OrderDigest(
            agentAddress,
            blockIndex + 1L,
            blockIndex + Order.ExpirationInterval + 1L,
            order2.OrderId,
            order2.TradableId,
            order2.Price,
            0,
            0,
            item.Id,
            1
        );
        orderDigestListState.Remove(orderDigest.OrderId);
        orderDigestListState.Add(orderDigest2);
        _testService.SetState(Order.DeriveAddress(order2.OrderId), order2.Serialize());
        _testService.SetState(orderDigestListState.Address, orderDigestListState.Serialize());

        await _client.SyncOrder(null!, _crystalEquipmentGrindingSheet,
            _crystalMonsterCollectionMultiplierSheet, _costumeStatSheet);
#pragma warning disable EF1001
        var nextContext = await _contextFactory.CreateDbContextAsync(ct);
#pragma warning restore EF1001
        Assert.Empty(nextContext.Products.Where(p => p.ProductId == order.OrderId));
        var newProduct = Assert.Single(nextContext.Products);
        Assert.Equal(2, newProduct.Price);
        Assert.True(newProduct.Exist);
    }

    [Theory]
    [InlineData(10151000, false, false)]
    [InlineData(10151000, true, false)]
    [InlineData(10120000, true, true)]
    public async Task SyncProduct(int iconId, bool byCustomCraft, bool hasRandomOnlyIcon)
    {
        var ct = new CancellationToken();
#pragma warning disable EF1001
        var context = await _contextFactory.CreateDbContextAsync(ct);
#pragma warning restore EF1001
        await context.Database.EnsureDeletedAsync(ct);
        await context.Database.EnsureCreatedAsync(ct);
        var marketState = new MarketState();
        var productsStates = new Dictionary<Address, ProductsState>();
        for (int i = 0; i < 10; i++)
        {
            var agentAddress = new PrivateKey().Address;
            var avatarAddress = new PrivateKey().Address;
            var productState = new ProductsState();
            marketState.AvatarAddresses.Add(avatarAddress);
            for (int j = 0; j < 10; j++)
            {
                var tradableId = Guid.NewGuid();
                var productId = Guid.NewGuid();
                var item = (Equipment)ItemFactory.CreateItemUsable(_row, tradableId, 1L, i + 1);
                item.IconId = iconId;
                item.ByCustomCraft = byCustomCraft;
                item.HasRandomOnlyIcon = hasRandomOnlyIcon;

                var itemProduct = new ItemProduct
                {
                    ProductId = productId,
                    Price = (j + 1) * _currency,
                    ItemCount = 1,
                    RegisteredBlockIndex = 1L,
                    Type = ProductType.NonFungible,
                    SellerAgentAddress = agentAddress,
                    SellerAvatarAddress = avatarAddress,
                    TradableItem = (ITradableItem)item
                };
                productState.ProductIds.Add(productId);
                _testService.SetState(Product.DeriveAddress(productId), itemProduct.Serialize());
            }

            var productsStateAddress = ProductsState.DeriveAddress(avatarAddress);
            _testService.SetState(productsStateAddress, productState.Serialize());
            productsStates[productsStateAddress] = productState;
        }

        _testService.SetState(Addresses.Market, marketState.Serialize());
        await _client.SyncProduct(null!, _crystalEquipmentGrindingSheet, _crystalMonsterCollectionMultiplierSheet,
            _costumeStatSheet);
#pragma warning disable EF1001
#pragma warning restore EF1001
        var products = context.Products.AsNoTracking().ToList();
        Assert.Equal(100, products.Count);
        foreach (var product in products)
        {
            Assert.True(product.Exist);
            if (product is ItemProductModel itemProduct)
            {
                Assert.True(itemProduct.CombatPoint > 0);
                Assert.True(itemProduct.Level > 0);
                Assert.Equal(1, itemProduct.Grade);
                // If item does not have IconId, IconId is same as ItemId
                Assert.Equal(iconId, itemProduct.IconId);
                Assert.Equal(byCustomCraft, itemProduct.ByCustomCraft);
                Assert.Equal(hasRandomOnlyIcon, itemProduct.HasRandomOnlyIcon);
            }
        }

        // Cancel or Buy(deleted from chains)
        foreach (var (key, productsState) in productsStates)
        {
            productsState.ProductIds = productsState.ProductIds.Skip(1).ToList();
            _testService.SetState(key, productsState.Serialize());
        }

        await _client.SyncProduct(null!, _crystalEquipmentGrindingSheet, _crystalMonsterCollectionMultiplierSheet,
            _costumeStatSheet);
#pragma warning disable EF1001
        var nextContext = await _contextFactory.CreateDbContextAsync(ct);
#pragma warning restore EF1001
        var nextProducts = nextContext.Products.AsNoTracking().ToList();
        Assert.Equal(90, nextProducts.Count);
        Assert.Equal(90, nextProducts.Count(p => p.Exist));
        Assert.Equal(0, nextProducts.Count(p => !p.Exist));
    }

    [Fact]
    public async Task GetOrderDigests()
    {
        var ct = new CancellationToken();
#pragma warning disable EF1001
        var context = await _contextFactory.CreateDbContextAsync(ct);
#pragma warning restore EF1001
        await context.Database.EnsureDeletedAsync(ct);
        await context.Database.EnsureCreatedAsync(ct);

        var shopAddresses = _client.GetShopAddress(ItemSubType.Armor).Select(a => new Address(a)).ToArray();

        foreach (var shopAddress in shopAddresses)
        {
            var shopState = new ShardedShopStateV2(shopAddress);
            var agentAddress = new PrivateKey().Address;
            var orderDigest = new OrderDigest(agentAddress, 0L, 1L, Guid.NewGuid(), Guid.NewGuid(), 1 * _currency, 1, 1,
                1, 1);
            shopState.Add(orderDigest, 0L);
            _testService.SetState(shopAddress, shopState.Serialize());
        }

        var orderDigests = await _client.GetOrderDigests(ItemSubType.Armor, null!);

        Assert.Equal(shopAddresses.Length, orderDigests.Count);
    }

    [Theory]
    [InlineData(true)]
    [InlineData(false)]
    public async Task UpdateProducts(bool legacy)
    {
        var ct = new CancellationToken();
#pragma warning disable EF1001
        var context = await _contextFactory.CreateDbContextAsync(ct);
#pragma warning restore EF1001
        await context.Database.EnsureDeletedAsync(ct);
        await context.Database.EnsureCreatedAsync(ct);
        var productPrice = 2 * _currency;
        for (int i = 0; i < 2; i++)
        {
            ProductModel itemProduct = new ItemProductModel
            {
                ProductId = Guid.NewGuid(),
                SellerAgentAddress = new PrivateKey().Address,
                Quantity = 1,
                Price = decimal.Parse(productPrice.GetQuantityString()),
                SellerAvatarAddress = new PrivateKey().Address,
                ItemId = 3,
                Exist = true,
                ItemSubType = ItemSubType.Armor,
                Legacy = legacy
            };
            ProductModel favProduct = new FungibleAssetValueProductModel
            {
                ProductId = Guid.NewGuid(),
                SellerAgentAddress = new PrivateKey().Address,
                Quantity = 2,
                Price = decimal.Parse(productPrice.GetQuantityString()),
                SellerAvatarAddress = new PrivateKey().Address,
                Exist = true,
                Legacy = !legacy
            };
            await context.Products.AddRangeAsync(itemProduct, favProduct);
        }

        await context.SaveChangesAsync(ct);

        var products = context.Products.AsNoTracking().ToList();
        Assert.All(products, product => Assert.True(product.Exist));
        Assert.Equal(4, products.Count);

        var deletedId = products.First(p => p.Legacy == legacy).ProductId;
        var deletedIds = new List<Guid>
        {
            deletedId,
            products.First(p => p.Legacy != legacy).ProductId
        };

        await _client.UpdateProducts(deletedIds, context, legacy);

#pragma warning disable EF1001
        var nextContext = await _contextFactory.CreateDbContextAsync(ct);
#pragma warning restore EF1001
        var nextProducts = nextContext.Products.AsNoTracking().ToList();
        Assert.Equal(4, nextProducts.Count);
        var existProducts = nextProducts.Where(p => p.Exist).ToList();
        Assert.Equal(3, existProducts.Count);
        var existProduct = Assert.Single(existProducts.Where(p => p.Exist && p.Legacy == legacy));
        Assert.NotEqual(deletedId, existProduct.ProductId);
    }

    private class TestClient : RpcClient
    {
        public TestClient(IOptions<RpcConfigOptions> options, ILogger<RpcClient> logger, Receiver receiver,
            IDbContextFactory<MarketContext> contextFactory, TestService service, ActionRenderer renderer) : base(options, logger, receiver,
            contextFactory, renderer)
        {
            Service = service;
            var path = "../../../genesis";
            var buffer = File.ReadAllBytes(path);
            var dict = (Dictionary)new Codec().Decode(buffer);
            var block = BlockMarshaler.UnmarshalBlock(dict);
            receiver.Tip = block;
        }
    }

    private class TestService : ServiceBase<IBlockChainService>, IBlockChainService
    {
        private IWorld _states;

        public TestService()
        {
            _states = new World(MockWorldState.CreateModern());
        }

        public IBlockChainService WithOptions(CallOptions option)
        {
            throw new NotImplementedException();
        }

        public IBlockChainService WithHeaders(Metadata headers)
        {
            throw new NotImplementedException();
        }

        public IBlockChainService WithDeadline(DateTime deadline)
        {
            throw new NotImplementedException();
        }

        public IBlockChainService WithCancellationToken(CancellationToken cancellationToken)
        {
            throw new NotImplementedException();
        }

        public IBlockChainService WithHost(string host)
        {
            throw new NotImplementedException();
        }

        public UnaryResult<bool> PutTransaction(byte[] txBytes)
        {
            throw new NotImplementedException();
        }

        public UnaryResult<long> GetNextTxNonce(byte[] addressBytes)
        {
            throw new NotImplementedException();
        }

        public UnaryResult<byte[]> GetStateByBlockHash(
            byte[] blockHashBytes,
            byte[] accountBytes,
            byte[] addressBytes)
        {
            var address = new Address(addressBytes);
            var value = _states.GetLegacyState(address);
            if (value is null) throw new NullReferenceException();
            return new UnaryResult<byte[]>(new Codec().Encode(value));
        }

        public UnaryResult<byte[]> GetStateByStateRootHash(
            byte[] stateRootHashBytes,
            byte[] accountBytes,
            byte[] addressBytes) =>
            GetStateByBlockHash(stateRootHashBytes, accountBytes, addressBytes);

        public UnaryResult<byte[]> GetBalanceByBlockHash(
            byte[] blockHashBytes,
            byte[] addressBytes,
            byte[] currencyBytes) =>
            throw new NotImplementedException();

        public UnaryResult<byte[]> GetBalanceByStateRootHash(
            byte[] stateRootHashBytes,
            byte[] addressBytes,
            byte[] currencyBytes) =>
            throw new NotImplementedException();

        public UnaryResult<byte[]> GetTip() => throw new NotImplementedException();

        public UnaryResult<byte[]> GetBlockHash(long blockIndex) => throw new NotImplementedException();

        public UnaryResult<bool> SetAddressesToSubscribe(byte[] toByteArray, IEnumerable<byte[]> addressesBytes) =>
            throw new NotImplementedException();

        public UnaryResult<bool> IsTransactionStaged(byte[] txidBytes) => throw new NotImplementedException();

        public UnaryResult<bool> ReportException(string code, string message) => throw new NotImplementedException();

        public UnaryResult<bool> AddClient(byte[] addressByte) => throw new NotImplementedException();

        public UnaryResult<bool> RemoveClient(byte[] addressByte) => throw new NotImplementedException();

        public UnaryResult<Dictionary<byte[], byte[]>> GetAgentStatesByBlockHash(
            byte[] blockHashBytes,
            IEnumerable<byte[]> addressBytesList)
        {
            var result = new Dictionary<byte[], byte[]>();
            foreach (var addressBytes in addressBytesList)
            {
                var address = new Address(addressBytes);
                var value = _states.GetResolvedState(address, Addresses.Agent);
                if (value is { } iValue)
                {
                    result.Add(addressBytes, new Codec().Encode(iValue));
                }
            }

            return new UnaryResult<Dictionary<byte[], byte[]>>(result);
        }

        public UnaryResult<Dictionary<byte[], byte[]>> GetAgentStatesByStateRootHash(
            byte[] stateRootHashBytes,
            IEnumerable<byte[]> addressBytesList) => GetAgentStatesByBlockHash(stateRootHashBytes, addressBytesList);

        public UnaryResult<Dictionary<byte[], byte[]>> GetAvatarStatesByBlockHash(
            byte[] blockHashBytes,
            IEnumerable<byte[]> addressBytesList) =>
            throw new NotImplementedException();

        public UnaryResult<Dictionary<byte[], byte[]>> GetAvatarStatesByStateRootHash(
            byte[] stateRootHashBytes,
            IEnumerable<byte[]> addressBytesList) =>
            throw new NotImplementedException();

        public UnaryResult<Dictionary<byte[], byte[]>> GetBulkStateByBlockHash(
            byte[] blockHashBytes,
            byte[] accountBytes,
            IEnumerable<byte[]> addressBytesList)
        {
            var result = new Dictionary<byte[], byte[]>();
            foreach (var addressBytes in addressBytesList)
                try
                {
                    result[addressBytes] =
                        GetStateByBlockHash(blockHashBytes, accountBytes, addressBytes).ResponseAsync.Result;
                }
                catch (NullReferenceException)
                {
                }

            return new UnaryResult<Dictionary<byte[], byte[]>>(result);
        }

        public UnaryResult<Dictionary<byte[], byte[]>> GetBulkStateByStateRootHash(
            byte[] stateRootHashBytes,
            byte[] accountBytes,
            IEnumerable<byte[]> addressBytesList) =>
            GetBulkStateByBlockHash(stateRootHashBytes, accountBytes, addressBytesList);

        public UnaryResult<Dictionary<byte[], byte[]>> GetSheets(
            byte[] blockHashBytes,
            IEnumerable<byte[]> addressBytesList) =>
            throw new NotImplementedException();

        public void SetOrder(Order order)
        {
            SetState(Order.DeriveAddress(order.OrderId), order.Serialize());
        }

        public void SetState(Address address, IValue value)
        {
            _states = _states.SetLegacyState(address, value);
        }

        public void SetAgentState(Address address, AgentState agentState)
        {
            _states = _states.SetAgentState(address, agentState);
        }
    }

    private void SetShopStates(ItemSubType itemSubType, OrderDigest orderDigest)
    {
        var itemSubTypes = new[]
        {
            ItemSubType.Weapon,
            ItemSubType.Armor,
            ItemSubType.Belt,
            ItemSubType.Necklace,
            ItemSubType.Ring,
            ItemSubType.Food,
            ItemSubType.Hourglass,
            ItemSubType.ApStone,
            ItemSubType.FullCostume,
            ItemSubType.HairCostume,
            ItemSubType.EarCostume,
            ItemSubType.EyeCostume,
            ItemSubType.TailCostume,
            ItemSubType.Title
        };

        foreach (var type in itemSubTypes)
        {
            var shopAddresses = _client.GetShopAddress(type).Select(a => new Address(a)).ToArray();
            foreach (var shopAddress in shopAddresses)
            {
                var shopState = new ShardedShopStateV2(shopAddress);
                if (type == itemSubType && shopAddress == ShardedShopStateV2.DeriveAddress(type, orderDigest.OrderId))
                {
                    shopState.Add(orderDigest, 0L);
                }

                _testService.SetState(shopAddress, shopState.Serialize());
            }
        }
    }
}<|MERGE_RESOLUTION|>--- conflicted
+++ resolved
@@ -327,7 +327,6 @@
             new DbContextOptionsBuilder<MarketContext>().UseNpgsql(_connectionString)
                 .UseLowerCaseNamingConvention().Options, new DbContextFactorySource<MarketContext>());
 #pragma warning restore EF1001
-<<<<<<< HEAD
         var rpcConfigOptions = new RpcConfigOptions {Host = "localhost", Port = 5000};
         var workerOptions = new WorkerOptions
         {
@@ -335,10 +334,6 @@
             SyncShop = false,
         };
         var receiver = new Receiver(new Logger<Receiver>(new LoggerFactory()), new ActionRenderer(), new OptionsWrapper<WorkerOptions>(workerOptions));
-=======
-        var rpcConfigOptions = new RpcConfigOptions { Host = "localhost", Port = 5000 };
-        var receiver = new Receiver(new Logger<Receiver>(new LoggerFactory()));
->>>>>>> a96c32b4
         using var logger = _output.BuildLoggerFor<RpcClient>();
         _client = new TestClient(new OptionsWrapper<RpcConfigOptions>(rpcConfigOptions),
             logger, receiver, _contextFactory, _testService, new ActionRenderer());
